import { dndState } from '$lib/stores/dnd.svelte.js';
import type { DragDropOptions, DragDropState } from '$lib/types/index.js';

<<<<<<< HEAD
export function droppable(node: HTMLElement, options: DragDropOptions) {
	let touchTimeout: number | null = null;

	function handleDragEnter(event: DragEvent | TouchEvent) {
=======
export function droppable<T>(node: HTMLElement, options: DragDropOptions<T>) {
	function handleDragEnter(event: DragEvent) {
>>>>>>> bdab8a70
		if (options.disabled) return;
		event.preventDefault();

		dndState.targetContainer = options.container;
		node.classList.add('drag-over');
		options.callbacks?.onDragEnter?.(dndState as DragDropState<T>);
	}

	function handleDragLeave(event: DragEvent | TouchEvent) {
		if (options.disabled) return;

		const target = event.target as HTMLElement;
		if (!node.contains(target)) {
			dndState.targetContainer = null;
			node.classList.remove('drag-over');
			options.callbacks?.onDragLeave?.(dndState as DragDropState<T>);
		}
	}

	function handleDragOver(event: DragEvent | TouchEvent) {
		if (options.disabled) return;
		event.preventDefault();

		if (event instanceof DragEvent && event.dataTransfer) {
			event.dataTransfer.dropEffect = 'move';
		}

		options.callbacks?.onDragOver?.(dndState as DragDropState<T>);
	}

	async function handleDrop(event: DragEvent | TouchEvent) {
		if (options.disabled) return;
		event.preventDefault();

		node.classList.remove('drag-over');

		try {
<<<<<<< HEAD
			if (event instanceof DragEvent && event.dataTransfer) {
				const dragData = JSON.parse(event.dataTransfer.getData('text/plain'));
=======
			if (event.dataTransfer) {
				const dragData = JSON.parse(event.dataTransfer.getData('text/plain')) as T;
>>>>>>> bdab8a70
				dndState.draggedItem = dragData;
			}

			await options.callbacks?.onDrop?.(dndState as DragDropState<T>);
		} catch (error) {
			console.error('Drop handling failed:', error);
		}
	}

	function handleTouchMove(event: TouchEvent) {
		if (touchTimeout) {
			clearTimeout(touchTimeout);
		}

		touchTimeout = window.setTimeout(() => {
			handleDragOver(event);
		}, 100);
	}

	node.addEventListener('dragenter', handleDragEnter);
	node.addEventListener('dragleave', handleDragLeave);
	node.addEventListener('dragover', handleDragOver);
	node.addEventListener('drop', handleDrop);
	node.addEventListener('touchmove', handleTouchMove);

	return {
		update(newOptions: DragDropOptions<T>) {
			options = newOptions;
		},

		destroy() {
			node.removeEventListener('dragenter', handleDragEnter);
			node.removeEventListener('dragleave', handleDragLeave);
			node.removeEventListener('dragover', handleDragOver);
			node.removeEventListener('drop', handleDrop);
			node.removeEventListener('touchmove', handleTouchMove);
		}
	};
}<|MERGE_RESOLUTION|>--- conflicted
+++ resolved
@@ -1,15 +1,11 @@
 import { dndState } from '$lib/stores/dnd.svelte.js';
 import type { DragDropOptions, DragDropState } from '$lib/types/index.js';
 
-<<<<<<< HEAD
-export function droppable(node: HTMLElement, options: DragDropOptions) {
-	let touchTimeout: number | null = null;
+export function droppable<T>(node: HTMLElement, options: DragDropOptions<T>) {
+  let touchTimeout: number | null = null;
+	
+	function handleDragEnter(event: DragEvent | TouchEvent) {
 
-	function handleDragEnter(event: DragEvent | TouchEvent) {
-=======
-export function droppable<T>(node: HTMLElement, options: DragDropOptions<T>) {
-	function handleDragEnter(event: DragEvent) {
->>>>>>> bdab8a70
 		if (options.disabled) return;
 		event.preventDefault();
 
@@ -47,13 +43,9 @@
 		node.classList.remove('drag-over');
 
 		try {
-<<<<<<< HEAD
+      
 			if (event instanceof DragEvent && event.dataTransfer) {
-				const dragData = JSON.parse(event.dataTransfer.getData('text/plain'));
-=======
-			if (event.dataTransfer) {
 				const dragData = JSON.parse(event.dataTransfer.getData('text/plain')) as T;
->>>>>>> bdab8a70
 				dndState.draggedItem = dragData;
 			}
 
